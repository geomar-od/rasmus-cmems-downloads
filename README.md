﻿# CMEMS automated data retrieval

[![build-and-push-images](https://github.com/geomar-od/rasmus-cmems-downloads/workflows/build-and-push-images/badge.svg?branch=main)](https://github.com/geomar-od/rasmus-cmems-downloads/actions?query=workflow%3Abuild-and-push-images)
[![quay.io/willirath/rasmus-cmems-downloads](https://img.shields.io/badge/quay.io-build-blue)](https://quay.io/repository/willirath/rasmus-cmems-downloads)

## Overview

Currently, automated data downloading (https://github.com/geomar-od/rasmus-cmems-downloads) includes two steps:

1. data download and extraction,

2. format conversion from netCDF to `zarr` format.

In the future, we may have more conversion steps (e.g., Parquet) and / or an upload step to the True Ocean systems.

## Description

For real-time downloading from the Copernicus Ocean website (https://resources.marine.copernicus.eu/?option=com_csw&task=results) the data are selected according to user-given parameters:

- spatial domain
- depth
- time span
- variables

To extract the data we use the [`motuclient`](https://github.com/clstoulouse/motu-client-python/) implemented in Python and bash scripting.

Currently, two simulation datasets are downloaded:

- GLOBAL_ANALYSIS_FORECAST_PHY
- GLOBAL_ANALYSIS_FORECAST_WAV

The data are downloaded as netCDF files into associated name directories: `global-analysis-forecast-phy-001-024-hourly-t-u-v-ssh/nc` and `global-analysis-forecast-wav-001-027/nc` in a directory that can be chosen via an input argument.

For a time step a separated `.nc` file is created named according to selected model, variable and start and end time stamp, e.g., `global-analysis-forecast-phy-001-024-hourly-t-u-v-ssh_uo_2021-01-23_2021-01-24.nc` or `global-analysis-forecast-wav-001-027_VPED_2021-01-23_2021-01-24.nc`. We create daily data files for every variable.  

To convert data to the tabular `.csv` format, we use Python scripts and create directories `GLOBAL_ANALYSIS_FORECAST_PHY_CSV/` and `GLOBAL_ANALYSIS_FORECAST_WAV_CSV/` which again will be located in a directory that can be chosen via a command line argument. The converted files are called, e.g., `GLOBAL_ANALYSIS_FORECAST_PHY_001_24-TDS_2021-01-23_21:30:00:00.csv` or `GLOBAL_ANALYSIS_FORECAST_WAVE_001_27-TDS_2021-01-23_15:00:00:00.csv`.


## Usage

### Data download and extraction

This needs a Python environment containing the following packages
- [`motuclient`](https://github.com/clstoulouse/motu-client-python#using-pip)
- [`xarray`](http://xarray.pydata.org/en/stable/installing.html#instructions)
- [`netCDF4`](https://pypi.org/project/netCDF4/)
- [`pandas`](https://pandas.pydata.org/pandas-docs/stable/getting_started/install.html#installing-from-pypi)
Note that it is, however,  recommended to use the Docker ([see below](#usage-with-docker)).

To initiate an automated data retrieval, copy the `.py` files to the desired output directory.

Set environment variables containing your CMEMS credentials:
```shell
export MOTU_USER="XXXXXXXXXXXXXXXX"
export MOTU_PASSWORD="XXXXXXXXXXXXXXXXX"
```

To execute download using python and default set of arguments:
```shell
  python MotuClDownloadCMEMSPhysModel.py
  python MotuClDownloadCMEMSWavModel.py
```
or, otherwise with selected arguments call:

```shell
   python MotuClDownloadCMEMSPhysModel.py --basedir <basedir_name> --longitude_min <lon_min_value> --longitude_max <lon_max_value> --latitude_min <lat_min_value> --latitude_max <lat_max_value> --depth_min <depth_min_value> --depth_max <depth_max_value> --time_min <YYYY-MM-DD SS:mm:HH> --time_max <YYYY-MM-DD SS:mm:HH> --replace <True/False> --vars <list of variables> --service_id <service_id_name> --product_id <product_id_name>
   python MotuClDownloadCMEMSWavModel.py --basedir <basedir_name> --longitude_min <lon_min_value> --longitude_max <lon_max_value> --latitude_min <lat_min_value> --latitude_max <lat_max_value> --depth_min <depth_min_value> --depth_max <depth_max_value> --time_min <YYYY-MM-DD SS:mm:HH> --time_max <YYYY-MM-DD SS:mm:HH> --replace <True/False> --vars <list of variables> --service_id <service_id_name> --product_id <product_id_name>
   ```
where the set of arguments is defined as follows:
*  basedir  - directory which contains the directories for the netCDF and the CSV files can be chosen. If no `<base_dir>` is supplied, the current directory will be chosen.
*  longitude_min, --longitude_max - longitudinal domain extend (default = -180, -179.91667), 
*  latitude_min, --latitude_max - latitudonal domain extend (default = -80, 90), 
*  depth_min, --depth_max - bottom and top depth layers (default = 0.493, 0.4942),
*  time_min, --time_max - time range in the format "YYYY-MM-DD SS:mm:HH", 
*  replace - option for re--downloading of data files, True/False is selected depending on whether existing files are replaced automatically <br>
               upon downloading (default = False)                             
*  vars - list of variables could be selected from available model ocean parameters  
*  service_id - name of ocean model (default = GLOBAL_ANALYSIS_FORECAST_PHY_001_024-TDS/GLOBAL_ANALYSIS_FORECAST_WAV_001_027-TDS for ocean/wave model correspondingly) 
*  product_id - name of ocean product (default = global-analysis-forecast-phy-001-024-hourly-t-u-v-ssh/global-analysis-forecast-wav-001-027 for ocean/wave model correspondingly)

## Data conversion from netcdf to Zarr

This step is outdated
After the data are downloaded, run the python scripts to convert the data to `.csv` format by running:
```shell
python NetCDF2CSVPhysModel.py --basedir <base_dir>
python NetCDF2CSVWaveModel.py --basedir <base_dir>
```
After downloads are finished, run the python scripts to convert netcdf files to `zarr store` by running
in command line with default arguments:
```shell
  python NetCDF2zarrPhysModel.py
  python NetCDF2zarrWavModel.py
```
or using list of arguments as follows:

```shell
   python NetCDF2zarrPhysModel.py --basedir <basedir_name> --product_id <product_id_name> --var <list of variables>
   python NetCDF2zarrWavModel.py --basedir <basedir_name> --product_id <product_id_name> --var <list of variables>
   ```
where the set of arguments is defined as above in previous section. 
After the conversion is finished `zarr store` directories with data are created named according to convention `product_id/product_id_variable_name_start_day_end_day.zarr`.

In future versions,there will be a single data conversion call, the model selection will be passed as argument.    


## Usage with Docker

### Build or pull image

First, build the container images with
```shell
docker build \
    -t rasmus-cmems-downloads:motupy-latest - \
    < Dockerfile_motupy
docker build \
    -t rasmus-cmems-downloads:netcdf2csv-latest - \
    < Dockerfile_netcdf2csv
docker build \
    -t rasmus-cmems-downloads:netcdf2zarr-latest - \
    netcdf2zarr/
```
or pull the pre-built images with
```shell
docker pull quay.io/willirath/rasmus-cmems-downloads:motupy-latest
docker tag \
    quay.io/willirath/rasmus-cmems-downloads:motupy-latest \
    rasmus-cmems-downloads:motupy-latest

docker pull quay.io/willirath/rasmus-cmems-downloads:netcdf2csv-latest
docker tag \
    quay.io/willirath/rasmus-cmems-downloads:netcdf2csv-latest \
    rasmus-cmems-downloads:netcdf2csv-latest

docker pull quay.io/willirath/rasmus-cmems-downloads:netcdf2zarr-latest
docker tag \
    quay.io/willirath/rasmus-cmems-downloads:netcdf2zarr-latest \
    rasmus-cmems-downloads:netcdf2zarr-latest
```

### Set credentials

Set environment variables containing your CMEMS credentials:
```shell
export MOTU_USER="XXXXXXXXXXXXXXXX"
export MOTU_PASSWORD="XXXXXXXXXXXXXXXXX"
```

### Download data

Then, run the download steps with
```shell
docker run -it --rm \
    -e MOTU_USER -e MOTU_PASSWORD \
    -v $PWD:/work -w /work \
    rasmus-cmems-downloads:motupy-latest \
    ./MotuClCallPhysModel.sh <base_dir>
```
and
```shell
docker run -it --rm \
    -e MOTU_USER -e MOTU_PASSWORD\
    -v $PWD:/work -w /work \
    rasmus-cmems-downloads:motupy-latest \
    ./MotuClCallWaveModel.sh <base_dir>
```
Likewise, to run the download with python via docker
```shell
docker run -it --rm \
    -e MOTU_USER -e MOTU_PASSWORD \
    -v $PWD:/work -w /work \
    rasmus-cmems-downloads:motupy-latest \
    python MotuClDownloadCMEMSPhysModel.py 
```
and
```shell
docker run -it --rm \
    -e MOTU_USER -e MOTU_PASSWORD\
    -v $PWD:/work -w /work \
    rasmus-cmems-downloads:motupy-latest \
    python MotuClDownloadCMEMSPhysModel.py
```
Again, `<base_dir>` indicates where the data should be downloaded.

### Run conversion

And finally, run the conversion steps with
```shell
docker run -it --rm \
    -v $PWD:/work -w /work \
    rasmus-cmems-downloads:netcdf2csv-latest \
    python NetCDF2CSVPhysModel.py --basedir <base_dir>
```
and
```shell
docker run -it --rm \
    -v $PWD:/work -w /work \
    rasmus-cmems-downloads:netcdf2csv-latest \
    python NetCDF2CSVWaveModel.py --basedir <base_dir>
```
Again, `<base_dir>` indicates where the data should be downloaded.

<<<<<<< HEAD
To convert to Zarr, run:
```shell
docker run --rm \
    -v $PWD:/work -w /work \
    rasmus-cmems-downloads:netcdf2zarr-latest \
    --basedir <base_dir> --product-id <productid> --var <var1> --var <var2> 
```
=======

## Usage with Singularity

### Load singularity module

If necessary, make sure `singularity` is in your path.
On Nesh, you currently need to run
```shell
module load singularity/3.5.2
```

### Build or pull image

First, pull the container images with
```shell
singularity pull --disable-cache --dir $PWD docker://quay.io/willirath/rasmus-cmems-downloads:motupy-latest

singularity pull --disable-cache --dir $PWD docker://quay.io/willirath/rasmus-cmems-downloads:netcdf2csv-latest
```
This will create two singularity files (ending on `sif`):
```
rasmus-cmems-downloads_motupy-latest.sif
rasmus-cmems-downloads_motupy-latest.sif
```

### Set credentials

Set environment variables containing your CMEMS credentials:
```shell
export MOTU_USER="XXXXXXXXXXXXXXXX"
export MOTU_PASSWORD="XXXXXXXXXXXXXXXXX"
```

### Download data

Then, run the download steps with
```shell
singularity run rasmus-cmems-downloads_motupy-latest.sif \
    ./MotuClCallPhysModel.sh <base_dir>
```
and
```shell
singularity run rasmus-cmems-downloads_motupy-latest.sif \
    ./MotuClCallWaveModel.sh <base_dir>
```
Likewise, to run the download with python via docker
```shell
singularity run rasmus-cmems-downloads_motupy-latest.sif \
    python MotuClDownloadCMEMSPhysModel.py 
```
and
```shell
singularity run rasmus-cmems-downloads_motupy-latest.sif \
    python MotuClDownloadCMEMSPhysModel.py
```
Again, `<base_dir>` indicates where the data should be downloaded.

### Run conversion

And finally, run the conversion steps with
```shell
singularity run rasmus-cmems-downloads_netcdf2csv-latest. \
    python NetCDF2CSVPhysModel.py --basedir <base_dir>
```
and
```shell
singularity run rasmus-cmems-downloads_netcdf2csv-latest. \
    python NetCDF2CSVWaveModel.py --basedir <base_dir>
```
Again, `<base_dir>` indicates where the data should be downloaded.
>>>>>>> 8cf8df8e
<|MERGE_RESOLUTION|>--- conflicted
+++ resolved
@@ -200,7 +200,6 @@
 ```
 Again, `<base_dir>` indicates where the data should be downloaded.
 
-<<<<<<< HEAD
 To convert to Zarr, run:
 ```shell
 docker run --rm \
@@ -208,7 +207,6 @@
     rasmus-cmems-downloads:netcdf2zarr-latest \
     --basedir <base_dir> --product-id <productid> --var <var1> --var <var2> 
 ```
-=======
 
 ## Usage with Singularity
 
@@ -278,5 +276,4 @@
 singularity run rasmus-cmems-downloads_netcdf2csv-latest. \
     python NetCDF2CSVWaveModel.py --basedir <base_dir>
 ```
-Again, `<base_dir>` indicates where the data should be downloaded.
->>>>>>> 8cf8df8e
+Again, `<base_dir>` indicates where the data should be downloaded.