﻿# CMEMS automated data retrieval

[![build-and-push-images](https://github.com/geomar-od/rasmus-cmems-downloads/workflows/build-and-push-images/badge.svg?branch=main)](https://github.com/geomar-od/rasmus-cmems-downloads/actions?query=workflow%3Abuild-and-push-images)
[![quay.io/willirath/rasmus-cmems-downloads](https://img.shields.io/badge/quay.io-build-blue)](https://quay.io/repository/willirath/rasmus-cmems-downloads)

## Overview

Currently, automated data downloading (https://github.com/eshchekinova/example-cmems-download-automation) includes two steps:

1. data download and extraction,

2. format conversion from netCDF to tabular `csv`.

In the future, we may have more conversion steps (e.g., to ZARR and to Parquet) and / or an upload step to the True Ocean systems.

## Description

For real-time downloading from the Copernicus Ocean website (https://resources.marine.copernicus.eu/?option=com_csw&task=results) the data are selected according to user-given parameters:

- spatial domain
- depth
- time span
- variables

To extract the data we use the [`motuclient`](https://github.com/clstoulouse/motu-client-python/) implemented in Python and bash scripting.

Currently, two simulation datasets are downloaded:

- GLOBAL_ANALYSIS_FORECAST_PHY
- GLOBAL_ANALYSIS_FORECAST_WAV

The data are downloaded as netCDF files into associated name directories: `GLOBAL_ANALYSIS_FORECAST_PHY_NC/` and `GLOBAL_ANALYSIS_FORECAST_WAV_NC/` in a directory that can be chosen via an input argument.

For a time step a separated `.nc` file is created named according to selected model and time stamp, e.g., `GLOBAL_ANALYSIS_FORECAST_PHY_001_24-TDS_2021-01-23_21:30:00:00.nc` or `GLOBAL_ANALYSIS_FORECAST_WAVE_001_27-TDS_2021-01-23_15:00:00:00.nc`.

To convert data to the tabular `.csv` format, we use Python scripts and create directories `GLOBAL_ANALYSIS_FORECAST_PHY_CSV/` and `GLOBAL_ANALYSIS_FORECAST_WAV_CSV/` which again will be located in a directory that can be chosen via a command line argument. The converted files are called, e.g., `GLOBAL_ANALYSIS_FORECAST_PHY_001_24-TDS_2021-01-23_21:30:00:00.csv` or `GLOBAL_ANALYSIS_FORECAST_WAVE_001_27-TDS_2021-01-23_15:00:00:00.csv`.


## Usage

This needs a Python environment containing the following packages
- [`motuclient`](https://github.com/clstoulouse/motu-client-python#using-pip)
- [`xarray`](http://xarray.pydata.org/en/stable/installing.html#instructions)
- [`netCDF4'](https://pypi.org/project/netCDF4/)
- [`pandas`](https://pandas.pydata.org/pandas-docs/stable/getting_started/install.html#installing-from-pypi)
Note that it is, however,  recommended to use the Docker ([see below](#usage-with-docker)).

To initiate an automated data retrieval, copy the `.sh` and `.py` files to the desired output directory, and make sure they are executable (`chmod +x  <name_file.sh>`).

Set environment variables containing your CMEMS credentials:
```shell
export MOTU_USER="XXXXXXXXXXXXXXXX"
export MOTU_PASSWORD="XXXXXXXXXXXXXXXXX"
```

Then run (from the same shell)
```shell
./MotuClCallPhysModel.sh <base_dir>
./MotuClCallWaveModel.sh <base_dir>
```
or
to execute download using python
```shell
  python MotuClDownloadCMEMSPhysModel.py
  python MotuClDownloadCMEMSWavModel.py
```
for retrieving current and waves data accordingly.
With `<base_dir>`, the directory which will contain the directories for the netCDF and the CSV files can be chosen. If no `<base_dir>` is supplied, the current directory will be chosen.

After the data are downloaded, run the python scripts to convert the data to `.csv` format by running:
```shell
python NetCDF2CSVPhysModel.py --basedir <base_dir>
python NetCDF2CSVWaveModel.py --basedir <base_dir>
```
Again, `<base_dir>` indicates the directory which will contain the directories for the netCDF and the CSV files can be chosen. If no `--basedir <base_dir>` is supplied, the current directory will be chosen.

## Usage with Docker

### Build or pull image

First, build the container images with
```shell
docker build \
    -t rasmus-cmems-downloads:motupy-latest - \
    < Dockerfile_motupy
docker build \
    -t rasmus-cmems-downloads:netcdf2csv-latest - \
    < Dockerfile_netcdf2csv
```
or pull the pre-built images with
```shell
<<<<<<< HEAD
docker build -t cmems_motupy - < Dockerfile_MotuCl
docker build -t cmems_netcdf2csv - < Dockerfile_NetCDF2CSV
docker build -t cmems_netcdf2zarr - < Dockerfile_NetCDF2Zarr
=======
docker pull quay.io/willirath/rasmus-cmems-downloads:motupy-latest
docker tag \
    quay.io/willirath/rasmus-cmems-downloads:motupy-latest \
    rasmus-cmems-downloads:motupy-latest
docker pull quay.io/willirath/rasmus-cmems-downloads:netcdf2csv-latest
docker tag \
    quay.io/willirath/rasmus-cmems-downloads:netcdf2csv-latest \
    rasmus-cmems-downloads:netcdf2csv-latest
>>>>>>> 5b6fef54
```

### Set credentials

Set environment variables containing your CMEMS credentials:
```shell
export MOTU_USER="XXXXXXXXXXXXXXXX"
export MOTU_PASSWORD="XXXXXXXXXXXXXXXXX"
```

### Download data

Then, run the download steps with
```shell
docker run -it --rm \
    -e MOTU_USER -e MOTU_PASSWORD \
    -v $PWD:/work -w /work \
    rasmus-cmems-downloads:motupy-latest \
    ./MotuClCallPhysModel.sh <base_dir>
```
and
```shell
docker run -it --rm \
    -e MOTU_USER -e MOTU_PASSWORD\
    -v $PWD:/work -w /work \
    rasmus-cmems-downloads:motupy-latest \
    ./MotuClCallWaveModel.sh <base_dir>
```
Likewise, to run the download with python via docker
```shell
docker run -it --rm \
    -e MOTU_USER -e MOTU_PASSWORD \
    -v $PWD:/work -w /work \
    rasmus-cmems-downloads:motupy-latest \
    python MotuClDownloadCMEMSPhysModel.py 
```
and
```shell
docker run -it --rm \
    -e MOTU_USER -e MOTU_PASSWORD\
    -v $PWD:/work -w /work \
    rasmus-cmems-downloads:motupy-latest \
    python MotuClDownloadCMEMSPhysModel.py
```
Again, `<base_dir>` indicates where the data should be downloaded.

### Run conversion

And finally, run the conversion steps with
```shell
docker run -it --rm \
    -v $PWD:/work -w /work \
    rasmus-cmems-downloads:netcdf2csv-latest \
    python NetCDF2CSVPhysModel.py --basedir <base_dir>
```
and
```shell
docker run -it --rm \
    -v $PWD:/work -w /work \
    rasmus-cmems-downloads:netcdf2csv-latest \
    python NetCDF2CSVWaveModel.py --basedir <base_dir>
```
Again, `<base_dir>` indicates where the data should be downloaded.

To convert to Zarr, run
```shell
docker run -it --rm \
    -v $PWD:/work -w /work \
    cmems_netcdf2zarr \
    python NetCDF2zarrPhysModel.py --basedir <base_dir>
```
and
```shell
docker run -it --rm \
    -v $PWD:/work -w /work \
    cmems_netcdf2zarr \
    python NetCDF2zarrWaveModel.py --basedir <base_dir>
```<|MERGE_RESOLUTION|>--- conflicted
+++ resolved
@@ -89,11 +89,6 @@
 ```
 or pull the pre-built images with
 ```shell
-<<<<<<< HEAD
-docker build -t cmems_motupy - < Dockerfile_MotuCl
-docker build -t cmems_netcdf2csv - < Dockerfile_NetCDF2CSV
-docker build -t cmems_netcdf2zarr - < Dockerfile_NetCDF2Zarr
-=======
 docker pull quay.io/willirath/rasmus-cmems-downloads:motupy-latest
 docker tag \
     quay.io/willirath/rasmus-cmems-downloads:motupy-latest \
@@ -102,7 +97,6 @@
 docker tag \
     quay.io/willirath/rasmus-cmems-downloads:netcdf2csv-latest \
     rasmus-cmems-downloads:netcdf2csv-latest
->>>>>>> 5b6fef54
 ```
 
 ### Set credentials
